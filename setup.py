--- conflicted
+++ resolved
@@ -95,11 +95,7 @@
     license="",
     packages=["fiftyone.brain"],
     include_package_data=True,
-<<<<<<< HEAD
-    install_requires=["numpy", "scipy", "scikit-image", "scikit-learn"],
-=======
-    install_requires=["numpy", "scipy>=1.2.0", "scikit-learn"],
->>>>>>> e82ea907
+    install_requires=["numpy", "scipy>=1.2.0", "scikit-image", "scikit-learn"],
     classifiers=[
         "Operating System :: MacOS :: MacOS X",
         "Operating System :: POSIX :: Linux",
