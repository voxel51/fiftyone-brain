--- conflicted
+++ resolved
@@ -216,8 +216,16 @@
     """
     import fiftyone.brain.internal.core.uniqueness as fbu
 
-<<<<<<< HEAD
-    fbu.compute_uniqueness(samples, uniqueness_field, roi_field)
+    return fbu.compute_uniqueness(
+        samples,
+        uniqueness_field,
+        roi_field,
+        embeddings,
+        model,
+        batch_size,
+        force_square,
+        alpha,
+    )
 
 
 def sample_best_video_frames(
@@ -278,16 +286,6 @@
         target_fps=target_fps,
         size=size,
         max_size=max_size,
-=======
-    return fbu.compute_uniqueness(
-        samples,
-        uniqueness_field,
-        roi_field,
-        embeddings,
-        model,
-        batch_size,
-        force_square,
-        alpha,
     )
 
 
@@ -446,5 +444,4 @@
         batch_size,
         force_square,
         alpha,
->>>>>>> 72a60b86
     )