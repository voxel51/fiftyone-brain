--- conflicted
+++ resolved
@@ -145,10 +145,7 @@
     points = brain_method.fit(embeddings)
 
     results = VisualizationResults(samples, embeddings, points, config)
-<<<<<<< HEAD
     brain_method.save_run_results(samples, brain_key, results)
-=======
->>>>>>> 68634564
 
     return results
 
