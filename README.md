--- conflicted
+++ resolved
@@ -1,4 +1,3 @@
-<<<<<<< HEAD
 <div align="center">
 <p align="center">
 
@@ -34,26 +33,14 @@
 features like visual similarity search, query by text, finding unique and
 representative samples, finding media quality problems and annotation mistakes,
 and more.
-=======
-# FiftyOne Brain
 
-The brains behind [FiftyOne](https://github.com/voxel51/fiftyone). For
-documentation, [see here](https://docs.voxel51.com/brain.html).
->>>>>>> 88405d43
+## Repository Layout
 
-## Repository layout
-
-<<<<<<< HEAD
--   `fiftyone/brain/` definition of the `fiftyone.brain` package
-
-    -   `fiftyone/brain/internal/` all propreitary internal code powering the
-        public namespace of the Brain (TODO: refactor for open source)
+-   `fiftyone/brain/` definition of the `fiftyone.brain` namespace
 
 -   `requirements/` Python requirements for the project
-=======
--   `fiftyone/brain/`: definition of the `fiftyone.brain` namespace
--   `requirements/`: Python requirements for the project
--   `tests/`: tests for the various components of the Brain
+
+-   `tests/` tests for the various components of the Brain
 
 ## Installation
 
@@ -64,22 +51,11 @@
 pip install fiftyone
 pip show fiftyone-brain
 ```
->>>>>>> 88405d43
 
 ### Installing from source
 
-<<<<<<< HEAD
-## Installation
-
-Note that this repository is automatically installed during an installation of
-[FiftyOne](https://github.com/voxel51/fiftyone). These installation
-instructions are for developers looking to work directly within the repository.
-
-Clone the repository:
-=======
 If you wish to do a source install of the latest FiftyOne Brain version, simply
 clone this repository:
->>>>>>> 88405d43
 
 ```shell
 git clone https://github.com/voxel51/fiftyone-brain
@@ -89,10 +65,19 @@
 and run the install script:
 
 ```shell
+bash install.bash
+```
+
+### Developer installation
+
+If you are a developer contributing to this repository, you should perform a
+developer installation using the `-d` flag of the install script:
+
+```shell
 bash install.bash -d
 ```
 
-Noting that the `-d` explicitly performs a developer install.
+Check out the [contribution guide](CONTRIBUTING.md) to get started.
 
 ## Uninstallation
 
@@ -100,17 +85,12 @@
 pip uninstall fiftyone-brain
 ```
 
-<<<<<<< HEAD
 ## Documentation
-=======
-Check out the [contribution guide](CONTRIBUTING.md) to get started.
->>>>>>> 88405d43
 
 The main documentation for the FiftyOne Brain is available at
 [fiftyone.ai](https://docs.voxel51.com/user_guide_brain.html). This includes
 various types of AI/ML functionality like
 
-<<<<<<< HEAD
 -   Working with embeddings
 -   Computing and working with visual similarity
 -   Dataset and sample insights like uniqueness and hardness
@@ -119,26 +99,12 @@
 ## Citation
 
 If you use the FiftyOne Brain in your research, please cite the project.
-=======
-```shell
-pip uninstall fiftyone-brain
-```
-
-## Citation
-
-If you use FiftyOne in your research, feel free to cite the project (but only
-if you love it 😊):
->>>>>>> 88405d43
 
 ```bibtex
 @article{moore2020fiftyone,
   title={FiftyOne},
   author={Moore, B. E. and Corso, J. J.},
-<<<<<<< HEAD
   journal={GitHub. Note: https://github.com/voxel51/fiftyone-brain},
-=======
-  journal={GitHub. Note: https://github.com/voxel51/fiftyone},
->>>>>>> 88405d43
   year={2020}
 }
 ```